--- conflicted
+++ resolved
@@ -5,12 +5,7 @@
 use probe_rs_target::CoreType;
 
 use crate::architecture::{
-<<<<<<< HEAD
-    arm::core::CortexState, avr::communication_interface::AvrCommunicationInterface,
-    riscv::communication_interface::RiscvCommunicationInterface,
-=======
-    arm::core::State, riscv::communication_interface::RiscvCommunicationInterface,
->>>>>>> 42a87f95
+    arm::core::State, riscv::communication_interface::RiscvCommunicationInterface, avr::communication_interface::AvrCommunicationInterface,
 };
 use crate::error;
 use crate::Target;
@@ -279,57 +274,33 @@
 
 #[derive(Debug)]
 pub enum SpecificCoreState {
-<<<<<<< HEAD
-    M3(CortexState),
-    M4(CortexState),
-    M33(CortexState),
-    M0(CortexState),
-    M7(CortexState),
-    Avr,
-=======
     Armv6m(State),
     Armv7m(State),
     Armv7em(State),
     Armv8m(State),
->>>>>>> 42a87f95
+    Avr,
     Riscv,
 }
 
 impl SpecificCoreState {
     pub(crate) fn from_core_type(typ: CoreType) -> Self {
         match typ {
-<<<<<<< HEAD
-            CoreType::M0 => SpecificCoreState::M0(CortexState::new()),
-            CoreType::M3 => SpecificCoreState::M3(CortexState::new()),
-            CoreType::M33 => SpecificCoreState::M33(CortexState::new()),
-            CoreType::M4 => SpecificCoreState::M4(CortexState::new()),
-            CoreType::M7 => SpecificCoreState::M7(CortexState::new()),
-            CoreType::Avr => SpecificCoreState::Avr,
-=======
             CoreType::Armv6m => SpecificCoreState::Armv6m(State::new()),
             CoreType::Armv7m => SpecificCoreState::Armv7m(State::new()),
             CoreType::Armv7em => SpecificCoreState::Armv7m(State::new()),
             CoreType::Armv8m => SpecificCoreState::Armv8m(State::new()),
->>>>>>> 42a87f95
+            CoreType::Avr => SpecificCoreState::Avr,
             CoreType::Riscv => SpecificCoreState::Riscv,
         }
     }
 
     pub(crate) fn core_type(&self) -> CoreType {
         match self {
-<<<<<<< HEAD
             SpecificCoreState::Avr => CoreType::Avr,
-            SpecificCoreState::M0(_) => CoreType::M0,
-            SpecificCoreState::M3(_) => CoreType::M3,
-            SpecificCoreState::M33(_) => CoreType::M33,
-            SpecificCoreState::M4(_) => CoreType::M4,
-            SpecificCoreState::M7(_) => CoreType::M7,
-=======
             SpecificCoreState::Armv6m(_) => CoreType::Armv6m,
             SpecificCoreState::Armv7m(_) => CoreType::Armv7m,
             SpecificCoreState::Armv7em(_) => CoreType::Armv7em,
             SpecificCoreState::Armv8m(_) => CoreType::Armv8m,
->>>>>>> 42a87f95
             SpecificCoreState::Riscv => CoreType::Riscv,
         }
     }
@@ -614,22 +585,6 @@
     }
 }
 
-<<<<<<< HEAD
-#[derive(Clone, Debug)]
-pub struct Breakpoint {
-    address: u32,
-    register_hw: usize,
-}
-
-#[derive(Clone, Copy, Debug, PartialEq)]
-pub enum Architecture {
-    Arm,
-    Avr,
-    Riscv,
-}
-
-=======
->>>>>>> 42a87f95
 #[derive(Debug, PartialEq, Copy, Clone)]
 pub enum CoreStatus {
     Running,
