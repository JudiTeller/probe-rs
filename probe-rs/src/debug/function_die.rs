use std::ops::Range;

use crate::{debug::stack_frame::StackFrameInfo, MemoryInterface};

use super::{
    debug_info, extract_file,
    unit_info::{ExpressionResult, UnitInfo},
    ColumnType, DebugError, DebugInfo, SourceLocation, VariableLocation,
};

pub(crate) type Die<'abbrev, 'unit> =
    gimli::DebuggingInformationEntry<'abbrev, 'unit, debug_info::GimliReader, usize>;

/// Reference to a DIE for a function
#[derive(Clone)]
pub(crate) struct FunctionDie<'abbrev, 'unit> {
    /// A reference to the compilation unit this function belongs to.
    pub(crate) unit_info: &'unit UnitInfo,
    /// The DIE (Debugging Information Entry) for the function.
    pub(crate) function_die: Die<'abbrev, 'unit>,
    /// The specification DIE for the function, if it has one.
    /// This can apply to both inlined and regular function definitions.
    /// this will contain separately declared attributes.
    /// See DWARF spec, 2.13.2.
    pub(crate) specification_die: Option<Die<'abbrev, 'unit>>,
    /// Only present for inlined functions, where this is a reference
    /// to the declaration of the function.
    pub(crate) abstract_die: Option<Die<'abbrev, 'unit>>,
    /// The address ranges for which this function is valid.
    pub(crate) ranges: Vec<Range<u64>>,
}

<<<<<<< HEAD
impl PartialEq for FunctionDie<'_, '_, '_> {
    fn eq(&self, other: &Self) -> bool {
        self.function_die.offset() == other.function_die.offset()
    }
}

impl<'debugunit, 'abbrev, 'unit: 'debugunit, 'unit_info> FunctionDie<'abbrev, 'unit, 'unit_info> {
=======
impl<'abbrev, 'unit> FunctionDie<'abbrev, 'unit> {
>>>>>>> 8dc467f3
    /// Create a new function DIE reference.
    pub(crate) fn new(
        die: Die<'abbrev, 'unit>,
        unit_info: &'unit UnitInfo,
        debug_info: &'abbrev DebugInfo,
    ) -> Option<Self>
    where
        'abbrev: 'unit,
        'unit: 'abbrev,
    {
        let tag = die.tag();

        let gimli::DW_TAG_subprogram = tag else {
            // We only need DIEs for functions, so we can ignore all other DIEs.
            return None;
        };
        // Find the specification definition
        let specification_die =
            debug_info.resolve_die_reference(gimli::DW_AT_specification, &die, unit_info);
        Some(Self {
            unit_info,
            function_die: die,
            specification_die,
            abstract_die: None,
            ranges: Vec::new(),
        })
    }

    /// Creates a new inlined function DIE reference.
    pub(crate) fn new_inlined(
        concrete_die: Die<'abbrev, 'unit>,
        abstract_die: Die<'abbrev, 'unit>,
        specification_die: Option<Die<'abbrev, 'unit>>,
        unit_info: &'unit UnitInfo,
    ) -> Option<Self> {
        let tag = concrete_die.tag();

        let gimli::DW_TAG_inlined_subroutine = tag else {
            // We only need DIEs for inlined functions, so we can ignore all other DIEs.
            return None;
        };
        Some(Self {
            unit_info,
            function_die: concrete_die,
            specification_die,
            abstract_die: Some(abstract_die),
            ranges: Vec::new(),
        })
    }

    /// Test whether the given address is contained in the address ranges of this function.
    /// Use this, instead of checking for values between `low_pc()` and `high_pc()`, because
    /// the address ranges can be disjointed.
    pub(crate) fn range_contains(&self, address: u64) -> bool {
        self.ranges.iter().any(|range| range.contains(&address))
    }

    /// Returns the lowest valid address for which this function DIE is valid.
    /// Please use `range_contains()` to check whether an address is contained in the range.
    pub(crate) fn low_pc(&self) -> Option<u64> {
        self.ranges.first().map(|range| range.start)
    }

    /// Returns the highest valid address for which this function DIE is valid.
    /// Please use `range_contains()` to check whether an address is contained in the range.
    pub(crate) fn high_pc(&self) -> Option<u64> {
        self.ranges.last().map(|range| range.end)
    }

    /// Returns whether this is an inlined function DIE reference.
    pub(crate) fn is_inline(&self) -> bool {
        self.abstract_die.is_some()
    }

    /// Returns the function name described by the die.
    pub(crate) fn function_name(&self, debug_info: &super::DebugInfo) -> Option<String> {
        let Some(fn_name_attr) = self.attribute(debug_info, gimli::DW_AT_name) else {
            tracing::debug!("DW_AT_name attribute not found, unable to retrieve function name");
            return None;
        };
        let value = fn_name_attr.value();
        let gimli::AttributeValue::DebugStrRef(fn_name_ref) = value else {
            tracing::debug!("Unexpected attribute value for DW_AT_name: {:?}", value);
            return None;
        };
        match debug_info.dwarf.string(fn_name_ref) {
            Ok(fn_name_raw) => Some(String::from_utf8_lossy(&fn_name_raw).to_string()),
            Err(error) => {
                tracing::debug!("No value for DW_AT_name: {:?}: error", error);

                None
            }
        }
    }

    /// Get the call site of an inlined function.
    ///
    /// If this function is not inlined (`is_inline()` returns false),
    /// this function returns `None`.
    pub(crate) fn inline_call_location(
        &self,
        debug_info: &super::DebugInfo,
    ) -> Option<SourceLocation> {
        if !self.is_inline() {
            return None;
        }

        let file_name_attr = self.attribute(debug_info, gimli::DW_AT_call_file)?;

        let (directory, file) =
            extract_file(debug_info, &self.unit_info.unit, file_name_attr.value())?;
        let line = self
            .attribute(debug_info, gimli::DW_AT_call_line)
            .and_then(|line| line.udata_value());

        let column =
            self.attribute(debug_info, gimli::DW_AT_call_column)
                .map(|column| match column.udata_value() {
                    None => ColumnType::LeftEdge,
                    Some(c) => ColumnType::Column(c),
                });
        Some(SourceLocation {
            line,
            column,
            file: Some(file),
            directory: Some(directory),
        })
    }

    /// Resolve an attribute by looking through both the specification and die, or abstract specification and die, entries.
    pub(crate) fn attribute(
        &self,
        debug_info: &super::DebugInfo,
        attribute_name: gimli::DwAt,
    ) -> Option<debug_info::GimliAttribute> {
        let attribute =
            collapsed_attribute(&self.function_die, &self.specification_die, attribute_name);

        if attribute.is_some() {
            return attribute;
        }

        // For inlined function, the *abstract instance* has to be checked if we cannot find the
        // attribute on the *concrete instance*. The abstract instance my also be a reference to a specification.
        if let Some(abstract_die) = &self.abstract_die {
            let inlined_specification_die = debug_info.resolve_die_reference(
                gimli::DW_AT_specification,
                abstract_die,
                self.unit_info,
            );
            let inline_attribute =
                collapsed_attribute(abstract_die, &inlined_specification_die, attribute_name);

            if inline_attribute.is_some() {
                return inline_attribute;
            }
        }

        None
    }

    /// Try to retrieve the frame base for this function
    pub fn frame_base(
        &self,
        debug_info: &super::DebugInfo,
        memory: &mut impl MemoryInterface,
        frame_info: StackFrameInfo,
    ) -> Result<Option<u64>, DebugError> {
        match self.unit_info.extract_location(
            debug_info,
            &self.function_die,
            &VariableLocation::Unknown,
            memory,
            frame_info,
        )? {
            ExpressionResult::Location(VariableLocation::Address(address)) => Ok(Some(address)),
            _ => Ok(None),
        }
    }
}

// Try to retrieve the attribute from the specification or the function DIE.
fn collapsed_attribute(
    function_die: &Die,
    specification_die: &Option<Die>,
    attribute_name: gimli::DwAt,
) -> Option<gimli::Attribute<gimli::EndianReader<gimli::LittleEndian, std::rc::Rc<[u8]>>>> {
    let attribute = specification_die
        .as_ref()
        .and_then(|specification_die| {
            specification_die
                .attr(attribute_name)
                .map_or(None, |attribute| attribute)
        })
        .or_else(|| {
            function_die
                .attr(attribute_name)
                .map_or(None, |attribute| attribute)
        });
    attribute
}<|MERGE_RESOLUTION|>--- conflicted
+++ resolved
@@ -30,17 +30,13 @@
     pub(crate) ranges: Vec<Range<u64>>,
 }
 
-<<<<<<< HEAD
-impl PartialEq for FunctionDie<'_, '_, '_> {
+impl PartialEq for FunctionDie<'_, '_> {
     fn eq(&self, other: &Self) -> bool {
         self.function_die.offset() == other.function_die.offset()
     }
 }
 
-impl<'debugunit, 'abbrev, 'unit: 'debugunit, 'unit_info> FunctionDie<'abbrev, 'unit, 'unit_info> {
-=======
 impl<'abbrev, 'unit> FunctionDie<'abbrev, 'unit> {
->>>>>>> 8dc467f3
     /// Create a new function DIE reference.
     pub(crate) fn new(
         die: Die<'abbrev, 'unit>,
