pub mod commands;
pub mod tools;

use crate::{
    architecture::arm::{
        communication_interface::DapProbe,
        communication_interface::UninitializedArmProbe,
        dp::{Abort, Ctrl},
        swo::poll_interval_from_buf_size,
        ArmCommunicationInterface, DapError, DpAddress, Pins, PortType, RawDapAccess, Register,
        SwoAccess, SwoConfig, SwoMode,
    },
    probe::{
        cmsisdap::commands::{
            general::info::{CapabilitiesCommand, PacketCountCommand, SWOTraceBufferSizeCommand},
            CmsisDapError,
        },
        BatchCommand,
    },
    DebugProbe, DebugProbeError, DebugProbeSelector, Error as ProbeRsError, WireProtocol,
};

use commands::{
    general::{
        connect::{ConnectRequest, ConnectResponse},
        disconnect::{DisconnectRequest, DisconnectResponse},
        host_status::{HostStatusRequest, HostStatusResponse},
        info::Capabilities,
        reset::{ResetRequest, ResetResponse},
    },
    swd,
    swj::{
        clock::{SWJClockRequest, SWJClockResponse},
        pins::{SWJPinsRequest, SWJPinsRequestBuilder, SWJPinsResponse},
        sequence::{SequenceRequest, SequenceResponse},
    },
    swo,
    transfer::{
        configure::{ConfigureRequest, ConfigureResponse},
        Ack, InnerTransferRequest, TransferBlockRequest, TransferBlockResponse, TransferRequest,
        RW,
    },
    CmsisDapDevice, Status,
};

use std::time::Duration;

pub struct CmsisDap {
    pub device: CmsisDapDevice,
    _hw_version: u8,
    _jtag_version: u8,
    protocol: Option<WireProtocol>,

    packet_size: u16,
    packet_count: u8,
    capabilities: Capabilities,
    swo_buffer_size: Option<usize>,
    swo_active: bool,
    swo_streaming: bool,

    /// Speed in kHz
    speed_khz: u32,

    batch: Vec<BatchCommand>,
}

impl std::fmt::Debug for CmsisDap {
    fn fmt(&self, fmt: &mut std::fmt::Formatter<'_>) -> std::fmt::Result {
        fmt.debug_struct("CmsisDap")
            .field("protocol", &self.protocol)
            .field("packet_size", &self.packet_size)
            .field("packet_count", &self.packet_count)
            .field("capabilities", &self.capabilities)
            .field("swo_buffer_size", &self.swo_buffer_size)
            .field("swo_active", &self.swo_active)
            .field("swo_streaming", &self.swo_streaming)
            .field("speed_khz", &self.speed_khz)
            .finish()
    }
}

impl CmsisDap {
    pub fn new_from_device(mut device: CmsisDapDevice) -> Result<Self, DebugProbeError> {
        // Discard anything left in buffer, as otherwise
        // we'll get out of sync between requests and responses.
        device.drain();

        // Determine and set the packet size. We do this as soon as possible after
        // opening the probe to ensure all future communication uses the correct size.
        let packet_size = device.find_packet_size()? as u16;

        // Read remaining probe information.
        let packet_count = commands::send_command(&mut device, PacketCountCommand {})?;
        let caps: Capabilities = commands::send_command(&mut device, CapabilitiesCommand {})?;
        log::debug!("Detected probe capabilities: {:?}", caps);
        let mut swo_buffer_size = None;
        if caps.swo_uart_implemented || caps.swo_manchester_implemented {
            let swo_size = commands::send_command(&mut device, SWOTraceBufferSizeCommand {})?;
            swo_buffer_size = Some(swo_size as usize);
            log::debug!("Probe SWO buffer size: {}", swo_size);
        }

        Ok(Self {
            device,
            _hw_version: 0,
            _jtag_version: 0,
            protocol: None,
            packet_count,
            packet_size,
            capabilities: caps,
            swo_buffer_size,
            swo_active: false,
            swo_streaming: false,
            speed_khz: 1_000,
            batch: Vec::new(),
        })
    }

    /// Set maximum JTAG/SWD clock frequency to use, in Hz.
    ///
    /// The actual clock frequency used by the device might be lower.
    fn set_swj_clock(&mut self, clock_hz: u32) -> Result<(), CmsisDapError> {
        commands::send_command::<SWJClockRequest>(&mut self.device, SWJClockRequest(clock_hz))
            .map_err(CmsisDapError::from)
            .and_then(|v| match v {
                SWJClockResponse(Status::DAPOk) => Ok(()),
                SWJClockResponse(Status::DAPError) => Err(CmsisDapError::ErrorResponse),
            })
    }

    fn transfer_configure(&mut self, request: ConfigureRequest) -> Result<(), CmsisDapError> {
        commands::send_command::<ConfigureRequest>(&mut self.device, request)
            .map_err(CmsisDapError::from)
            .and_then(|v| match v {
                ConfigureResponse(Status::DAPOk) => Ok(()),
                ConfigureResponse(Status::DAPError) => Err(CmsisDapError::ErrorResponse),
            })
    }

    fn configure_swd(
        &mut self,
        request: swd::configure::ConfigureRequest,
    ) -> Result<(), CmsisDapError> {
        commands::send_command::<swd::configure::ConfigureRequest>(&mut self.device, request)
            .map_err(CmsisDapError::from)
            .and_then(|v| match v {
                swd::configure::ConfigureResponse(Status::DAPOk) => Ok(()),
                swd::configure::ConfigureResponse(Status::DAPError) => {
                    Err(CmsisDapError::ErrorResponse)
                }
            })
    }

    fn send_swj_sequences(&mut self, request: SequenceRequest) -> Result<(), CmsisDapError> {
        commands::send_command::<SequenceRequest>(&mut self.device, request)
            .map_err(CmsisDapError::from)
            .and_then(|v| match v {
                SequenceResponse(Status::DAPOk) => Ok(()),
                SequenceResponse(Status::DAPError) => Err(CmsisDapError::ErrorResponse),
            })
    }

    /// Immediately send whatever is in our batch if it is not empty.
    ///
    /// If the last transfer was a read, result is Some with the read value.
    /// Otherwise, the result is None.
    ///
    /// This will ensure any pending writes are processed and errors from them
    /// raised if necessary.
    fn process_batch(&mut self) -> Result<Option<u32>, DebugProbeError> {
        if self.batch.is_empty() {
            return Ok(None);
        }

        let mut batch = std::mem::take(&mut self.batch);

        log::debug!("{} items in batch", batch.len());

        for retry in (0..5).rev() {
            log::debug!("Attempting batch of {} items", batch.len());

            let transfers: Vec<InnerTransferRequest> = batch
                .iter()
                .map(|command| match *command {
                    BatchCommand::Read(port, addr) => {
                        InnerTransferRequest::new(port, RW::R, addr as u8, None)
                    }
                    BatchCommand::Write(port, addr, data) => {
                        InnerTransferRequest::new(port, RW::W, addr as u8, Some(data))
                    }
                })
                .collect();

            let response = commands::send_command::<TransferRequest>(
                &mut self.device,
                TransferRequest::new(&transfers),
            )
            .map_err(CmsisDapError::from)?;

            let count = response.transfer_count as usize;

            log::debug!("{:?} of batch of {} items suceeded", count, batch.len());

            if response.last_transfer_response.protocol_error {
                return Err(DapError::SwdProtocol.into());
            } else {
                match response.last_transfer_response.ack {
                    Ack::Ok => {
                        log::trace!("Transfer status: ACK");
                        return Ok(response.transfers[response.transfers.len() - 1].data);
                    }
                    Ack::NoAck => {
                        log::trace!("Transfer status: NACK");
                        // TODO: Try a reset?
                        return Err(DapError::NoAcknowledge.into());
                    }
                    Ack::Fault => {
                        log::trace!("Transfer status: FAULT");

                        // Check the reason for the fault.
                        let response = RawDapAccess::raw_read_register(
                            self,
                            PortType::DebugPort,
                            Ctrl::ADDRESS,
                        )?;
                        let ctrl = Ctrl::from(response);
                        log::trace!("Ctrl/Stat register value is: {:?}", ctrl);

                        if ctrl.sticky_err() {
                            let mut abort = Abort(0);

                            // Clear sticky error flags.
                            abort.set_stkerrclr(ctrl.sticky_err());

                            RawDapAccess::raw_write_register(
                                self,
                                PortType::DebugPort,
                                Abort::ADDRESS,
                                abort.into(),
                            )?;
                        }

                        log::trace!("draining {:?} and retries left {:?}", count, retry);
                        batch.drain(0..count);
                        continue;
                    }
                    Ack::Wait => {
                        log::trace!("wait",);

                        return Err(DapError::WaitResponse.into());
                    }
                }
            }
        }

        Err(DapError::FaultResponse.into())
    }

    /// Add a BatchCommand to our current batch.
    ///
    /// If the BatchCommand is a Read, this will immediately process the batch
    /// and return the read value. If the BatchCommand is a write, the write is
    /// executed immediately if the batch is full, otherwise it is queued for
    /// later execution.
    fn batch_add(&mut self, command: BatchCommand) -> Result<Option<u32>, DebugProbeError> {
        log::debug!("Adding command to batch: {}", command);

        self.batch.push(command);

        // We always immediately process any reads, which means there will never
        // be more than one read in a batch. We also process whenever the batch
        // is as long as can fit in one packet.
        let max_writes = (self.packet_size as usize - 3) / (1 + 4);
        match command {
            BatchCommand::Read(_, _) => self.process_batch(),
            _ if self.batch.len() == max_writes => self.process_batch(),
            _ => Ok(None),
        }
    }

    /// Set SWO port to use requested transport.
    ///
    /// Check the probe capabilities to determine which transports are available.
    fn set_swo_transport(
        &mut self,
        transport: swo::TransportRequest,
    ) -> Result<(), DebugProbeError> {
        let response = commands::send_command(&mut self.device, transport)?;
        match response {
            swo::TransportResponse(Status::DAPOk) => Ok(()),
            swo::TransportResponse(Status::DAPError) => Err(CmsisDapError::ErrorResponse.into()),
        }
    }

    /// Set SWO port to specified mode.
    ///
    /// Check the probe capabilities to determine which modes are available.
    fn set_swo_mode(&mut self, mode: swo::ModeRequest) -> Result<(), DebugProbeError> {
        let response = commands::send_command(&mut self.device, mode)?;
        match response {
            swo::ModeResponse(Status::DAPOk) => Ok(()),
            swo::ModeResponse(Status::DAPError) => Err(CmsisDapError::ErrorResponse.into()),
        }
    }

    /// Set SWO port to specified baud rate.
    ///
    /// Returns `SwoBaudrateNotConfigured` if the probe returns 0,
    /// indicating the requested baud rate was not configured,
    /// and returns the configured baud rate on success (which
    /// may differ from the requested baud rate).
    fn set_swo_baudrate(&mut self, baud: swo::BaudrateRequest) -> Result<u32, DebugProbeError> {
        let response = commands::send_command(&mut self.device, baud)?;
        log::debug!("Requested baud {}, got {}", baud.0, response);
        if response == 0 {
            Err(CmsisDapError::SwoBaudrateNotConfigured.into())
        } else {
            Ok(response)
        }
    }

    /// Start SWO trace data capture.
    fn start_swo_capture(&mut self) -> Result<(), DebugProbeError> {
        let response = commands::send_command(&mut self.device, swo::ControlRequest::Start)?;
        match response {
            swo::ControlResponse(Status::DAPOk) => Ok(()),
            swo::ControlResponse(Status::DAPError) => Err(CmsisDapError::ErrorResponse.into()),
        }
    }

    /// Stop SWO trace data capture.
    fn stop_swo_capture(&mut self) -> Result<(), DebugProbeError> {
        let response = commands::send_command(&mut self.device, swo::ControlRequest::Stop)?;
        match response {
            swo::ControlResponse(Status::DAPOk) => Ok(()),
            swo::ControlResponse(Status::DAPError) => Err(CmsisDapError::ErrorResponse.into()),
        }
    }

    /// Fetch current SWO trace status.
    #[allow(dead_code)]
    fn get_swo_status(&mut self) -> Result<swo::StatusResponse, DebugProbeError> {
        Ok(commands::send_command(
            &mut self.device,
            swo::StatusRequest,
        )?)
    }

    /// Fetch extended SWO trace status.
    ///
    /// request.request_status: request trace status
    /// request.request_count: request remaining bytes in trace buffer
    /// request.request_index: request sequence number and timestamp of next trace sequence
    #[allow(dead_code)]
    fn get_swo_extended_status(
        &mut self,
        request: swo::ExtendedStatusRequest,
    ) -> Result<swo::ExtendedStatusResponse, DebugProbeError> {
        Ok(commands::send_command(&mut self.device, request)?)
    }

    /// Fetch latest SWO trace data by sending a DAP_SWO_Data request.
    fn get_swo_data(&mut self) -> Result<Vec<u8>, DebugProbeError> {
        match self.swo_buffer_size {
            Some(swo_buffer_size) => {
                // We'll request the smaller of the probe's SWO buffer and
                // its maximum packet size. If the probe has less data to
                // send it will respond with as much as it can.
                let n = usize::min(swo_buffer_size, self.packet_size as usize) as u16;

                let response: swo::DataResponse =
                    commands::send_command(&mut self.device, swo::DataRequest { max_count: n })?;
                if response.status.error {
                    Err(CmsisDapError::SwoTraceStreamError.into())
                } else {
                    Ok(response.data)
                }
            }
            None => Ok(Vec::new()),
        }
    }
}

impl DebugProbe for CmsisDap {
    fn new_from_selector(
        selector: impl Into<DebugProbeSelector>,
    ) -> Result<Box<Self>, DebugProbeError>
    where
        Self: Sized,
    {
        Ok(Box::new(Self::new_from_device(
            tools::open_device_from_selector(selector)?,
        )?))
    }

    fn get_name(&self) -> &str {
        "CMSIS-DAP"
    }

    /// Get the currently set maximum speed.
    ///
    /// CMSIS-DAP offers no possibility to get the actual speed used.
    fn speed(&self) -> u32 {
        self.speed_khz
    }

    /// For CMSIS-DAP, we can set the maximum speed. The actual speed
    /// used by the probe cannot be determined, but it will not be
    /// higher than this value.
    fn set_speed(&mut self, speed_khz: u32) -> Result<u32, DebugProbeError> {
        self.set_swj_clock(speed_khz * 1_000)?;
        self.speed_khz = speed_khz;

        Ok(speed_khz)
    }

    /// Enters debug mode.
    fn attach(&mut self) -> Result<(), DebugProbeError> {
        log::debug!("Attaching to target system (clock = {}kHz)", self.speed_khz);

        let protocol = if let Some(protocol) = self.protocol {
            match protocol {
<<<<<<< HEAD
                WireProtocol::Swd => ConnectRequest::UseSWD,
                WireProtocol::Jtag => ConnectRequest::UseJTAG,
                WireProtocol::Avr(_) => panic!("Avr protocol only supported on EDBG"),
=======
                WireProtocol::Swd => ConnectRequest::Swd,
                WireProtocol::Jtag => ConnectRequest::Jtag,
>>>>>>> 42a87f95
            }
        } else {
            ConnectRequest::DefaultPort
        };

        let _result = commands::send_command(&mut self.device, protocol)
            .map_err(CmsisDapError::from)
            .and_then(|v| match v {
                ConnectResponse::SuccessfulInitForSWD => Ok(WireProtocol::Swd),
                ConnectResponse::SuccessfulInitForJTAG => Ok(WireProtocol::Jtag),
                ConnectResponse::InitFailed => Err(CmsisDapError::ErrorResponse),
            })?;

        // Set speed after connecting as it can be reset during protocol selection
        self.set_speed(self.speed_khz)?;

        self.transfer_configure(ConfigureRequest {
            idle_cycles: 0,
            wait_retry: 80,
            match_retry: 0,
        })?;

        self.configure_swd(swd::configure::ConfigureRequest {})?;

        // Tell the probe we are connected so it can turn on an LED.
        let _: Result<HostStatusResponse, _> =
            commands::send_command(&mut self.device, HostStatusRequest::connected(true));

        Ok(())
    }

    /// Leave debug mode.
    fn detach(&mut self) -> Result<(), DebugProbeError> {
        self.process_batch()?;

        if self.swo_active {
            self.disable_swo()
                .map_err(|e| DebugProbeError::ProbeSpecific(e.into()))?;
        }

        let response = commands::send_command(&mut self.device, DisconnectRequest {})?;

        // Tell probe we are disconnected so it can turn off its LED.
        let _: Result<HostStatusResponse, _> =
            commands::send_command(&mut self.device, HostStatusRequest::connected(false));

        match response {
            DisconnectResponse(Status::DAPOk) => Ok(()),
            DisconnectResponse(Status::DAPError) => Err(CmsisDapError::ErrorResponse.into()),
        }
    }

    fn select_protocol(&mut self, protocol: WireProtocol) -> Result<(), DebugProbeError> {
        match protocol {
            WireProtocol::Jtag => {
                log::warn!(
                    "Support for JTAG protocol is not yet implemented for CMSIS-DAP based probes."
                );
                Err(DebugProbeError::UnsupportedProtocol(WireProtocol::Jtag))
            }
            WireProtocol::Avr(_) => {
                log::warn!("Avr protocols is only supported on EDBG probes");
                Err(DebugProbeError::UnsupportedProtocol(WireProtocol::Jtag))
            }
            WireProtocol::Swd => {
                self.protocol = Some(WireProtocol::Swd);
                Ok(())
            }
        }
    }

    /// Asserts the nRESET pin.
    fn target_reset(&mut self) -> Result<(), DebugProbeError> {
        commands::send_command(&mut self.device, ResetRequest).map(|v: ResetResponse| {
            log::info!("Target reset response: {:?}", v);
        })?;
        Ok(())
    }

    fn target_reset_assert(&mut self) -> Result<(), DebugProbeError> {
        let request = SWJPinsRequestBuilder::new().nreset(false).build();

        commands::send_command(&mut self.device, request).map(|v: SWJPinsResponse| {
            log::info!("Pin response: {:?}", v);
        })?;
        Ok(())
    }

    fn target_reset_deassert(&mut self) -> Result<(), DebugProbeError> {
        let request = SWJPinsRequestBuilder::new().nreset(true).build();

        commands::send_command(&mut self.device, request).map(|v: SWJPinsResponse| {
            log::info!("Pin response: {:?}", v);
        })?;
        Ok(())
    }

    fn get_swo_interface(&self) -> Option<&dyn SwoAccess> {
        Some(self as _)
    }

    fn get_swo_interface_mut(&mut self) -> Option<&mut dyn SwoAccess> {
        Some(self as _)
    }

    fn try_get_arm_interface<'probe>(
        self: Box<Self>,
    ) -> Result<Box<dyn UninitializedArmProbe + 'probe>, (Box<dyn DebugProbe>, DebugProbeError)>
    {
        Ok(Box::new(ArmCommunicationInterface::new(self, false)))
    }

    fn has_arm_interface(&self) -> bool {
        true
    }

    fn into_probe(self: Box<Self>) -> Box<dyn DebugProbe> {
        self
    }

    fn try_as_dap_probe(&mut self) -> Option<&mut dyn DapProbe> {
        Some(self)
    }
}

impl RawDapAccess for CmsisDap {
    fn select_dp(&mut self, dp: DpAddress) -> Result<(), DebugProbeError> {
        match dp {
            DpAddress::Default => Ok(()), // nop
            DpAddress::Multidrop(targetsel) => {
                for _i in 0..5 {
                    // Flush just in case there were writes queued from before.
                    self.process_batch()?;

                    // dormant-to-swd + line reset
                    self.send_swj_sequences(SequenceRequest::new(
                        &[
                            0xff, 0x92, 0xf3, 0x09, 0x62, 0x95, 0x2d, 0x85, 0x86, 0xe9, 0xaf, 0xdd,
                            0xe3, 0xa2, 0x0e, 0xbc, 0x19, 0xa0, 0xf1, 0xff, 0xff, 0xff, 0xff, 0xff,
                            0xff, 0xff, 0xff, 0x00,
                        ],
                        28 * 8,
                    )?)?;

                    // TARGETSEL write.
                    // The TARGETSEL write is not ACKed by design. We can't use a normal register write
                    // because many probes don't even send the data phase when NAK.
                    let parity = targetsel.count_ones() % 2;
                    let data = &((parity as u64) << 45 | (targetsel as u64) << 13 | 0x1f99)
                        .to_le_bytes()[..6];
                    self.send_swj_sequences(SequenceRequest::new(data, 6 * 8)?)?;

                    // "A write to the TARGETSEL register must always be followed by a read of the DPIDR register or a line reset. If the
                    // response to the DPIDR read is incorrect, or there is no response, the host must start the sequence again."
                    match self.raw_read_register(PortType::DebugPort, 0) {
                        Ok(res) => {
                            log::debug!("DPIDR read {:08x}", res);
                            return Ok(());
                        }
                        Err(e) => {
                            log::debug!("DPIDR read failed, retrying. Error: {:?}", e);
                        }
                    }
                }
                log::warn!("Giving up on TARGETSEL, too many retries.");
                Err(DapError::NoAcknowledge.into())
            }
        }
    }

    /// Reads the DAP register on the specified port and address.
    fn raw_read_register(&mut self, port: PortType, addr: u8) -> Result<u32, DebugProbeError> {
        let res = self.batch_add(BatchCommand::Read(port, addr as u16))?;

        // NOTE(unwrap): batch_add will always return Some if the last command is a read
        // and running the batch was successful.
        Ok(res.unwrap())
    }

    /// Writes a value to the DAP register on the specified port and address.
    fn raw_write_register(
        &mut self,
        port: PortType,
        addr: u8,
        value: u32,
    ) -> Result<(), DebugProbeError> {
        self.batch_add(BatchCommand::Write(port, addr as u16, value))
            .map(|_| ())
    }

    fn raw_write_block(
        &mut self,
        port: PortType,
        register_address: u8,
        values: &[u32],
    ) -> Result<(), DebugProbeError> {
        self.process_batch()?;

        // the overhead for a single packet is 6 bytes
        //
        // [0]: HID overhead
        // [1]: Category
        // [2]: DAP Index
        // [3]: Len 1
        // [4]: Len 2
        // [5]: Request type
        //

        let max_packet_size_words = (self.packet_size - 6) / 4;

        let data_chunk_len = max_packet_size_words as usize;

        for (i, chunk) in values.chunks(data_chunk_len).enumerate() {
            let request =
                TransferBlockRequest::write_request(register_address as u8, port, Vec::from(chunk));

            log::debug!("Transfer block: chunk={}, len={} bytes", i, chunk.len() * 4);

            let resp: TransferBlockResponse =
                commands::send_command(&mut self.device, request).map_err(DebugProbeError::from)?;

            if resp.transfer_response != 1 {
                return Err(CmsisDapError::ErrorResponse.into());
            }
        }

        Ok(())
    }

    fn raw_read_block(
        &mut self,
        port: PortType,
        register_address: u8,
        values: &mut [u32],
    ) -> Result<(), DebugProbeError> {
        self.process_batch()?;

        // the overhead for a single packet is 6 bytes
        //
        // [0]: HID overhead
        // [1]: Category
        // [2]: DAP Index
        // [3]: Len 1
        // [4]: Len 2
        // [5]: Request type
        //

        let max_packet_size_words = (self.packet_size - 6) / 4;

        let data_chunk_len = max_packet_size_words as usize;

        for (i, chunk) in values.chunks_mut(data_chunk_len).enumerate() {
            let request = TransferBlockRequest::read_request(
                register_address as u8,
                port,
                chunk.len() as u16,
            );

            log::debug!("Transfer block: chunk={}, len={} bytes", i, chunk.len() * 4);

            let resp: TransferBlockResponse =
                commands::send_command(&mut self.device, request).map_err(DebugProbeError::from)?;

            if resp.transfer_response != 1 {
                return Err(CmsisDapError::ErrorResponse.into());
            }

            chunk.clone_from_slice(&resp.transfer_data[..]);
        }

        Ok(())
    }

    fn raw_flush(&mut self) -> Result<(), DebugProbeError> {
        self.process_batch()?;
        Ok(())
    }

    fn into_probe(self: Box<Self>) -> Box<dyn DebugProbe> {
        self
    }

    fn swj_sequence(&mut self, bit_len: u8, bits: u64) -> Result<(), DebugProbeError> {
        let data = bits.to_le_bytes();

        self.send_swj_sequences(SequenceRequest::new(&data, bit_len)?)?;

        Ok(())
    }

    fn swj_pins(
        &mut self,
        pin_out: u32,
        pin_select: u32,
        pin_wait: u32,
    ) -> Result<u32, DebugProbeError> {
        let request = SWJPinsRequest::from_raw_values(pin_out as u8, pin_select as u8, pin_wait);

        let Pins(response) = commands::send_command(&mut self.device, request)?;

        Ok(response as u32)
    }
}

impl DapProbe for CmsisDap {}

impl SwoAccess for CmsisDap {
    fn enable_swo(&mut self, config: &SwoConfig) -> Result<(), ProbeRsError> {
        let caps = self.capabilities;

        // Check requested mode is available in probe capabilities
        match config.mode() {
            SwoMode::Uart if !caps.swo_uart_implemented => {
                return Err(DebugProbeError::ProbeSpecific(
                    CmsisDapError::SwoModeNotAvailable.into(),
                )
                .into())
            }
            SwoMode::Manchester if !caps.swo_manchester_implemented => {
                return Err(DebugProbeError::ProbeSpecific(
                    CmsisDapError::SwoModeNotAvailable.into(),
                )
                .into())
            }
            _ => (),
        }

        // Stop any ongoing trace
        self.stop_swo_capture()?;

        // Set transport. If the dedicated endpoint is available and we have opened
        // the probe in V2 mode and it has an SWO endpoint, request that, otherwise
        // request the DAP_SWO_Data polling mode.
        if caps.swo_streaming_trace_implemented && self.device.swo_streaming_supported() {
            log::debug!("Starting SWO capture with streaming transport");
            self.set_swo_transport(swo::TransportRequest::WinUsbEndpoint)?;
            self.swo_streaming = true;
        } else {
            log::debug!("Starting SWO capture with polled transport");
            self.set_swo_transport(swo::TransportRequest::DataCommand)?;
            self.swo_streaming = false;
        }

        // Set mode. We've already checked that the requested mode is listed as supported.
        match config.mode() {
            SwoMode::Uart => self.set_swo_mode(swo::ModeRequest::Uart)?,
            SwoMode::Manchester => self.set_swo_mode(swo::ModeRequest::Manchester)?,
        }

        // Set baud rate.
        let baud = self.set_swo_baudrate(swo::BaudrateRequest(config.baud()))?;
        if baud != config.baud() {
            log::warn!(
                "Target SWO baud rate not met: requested {}, got {}",
                config.baud(),
                baud
            );
        }

        self.start_swo_capture()?;

        self.swo_active = true;
        Ok(())
    }

    fn disable_swo(&mut self) -> Result<(), ProbeRsError> {
        log::debug!("Stopping SWO capture");
        self.stop_swo_capture()?;
        self.swo_active = false;
        Ok(())
    }

    fn read_swo_timeout(&mut self, timeout: Duration) -> Result<Vec<u8>, ProbeRsError> {
        if self.swo_active {
            if self.swo_streaming {
                let buffer = self
                    .device
                    .read_swo_stream(timeout)
                    .map_err(anyhow::Error::from)?;
                log::trace!("SWO streaming buffer: {:?}", buffer);
                Ok(buffer)
            } else {
                let data = self.get_swo_data()?;
                log::trace!("SWO polled data: {:?}", data);
                Ok(data)
            }
        } else {
            Ok(Vec::new())
        }
    }

    fn swo_poll_interval_hint(&mut self, config: &SwoConfig) -> Option<std::time::Duration> {
        let caps = self.capabilities;
        if caps.swo_streaming_trace_implemented && self.device.swo_streaming_supported() {
            // Streaming reads block waiting for new data so any polling interval is fine
            Some(std::time::Duration::from_secs(0))
        } else {
            match self.swo_buffer_size {
                // Given the buffer size and SWO baud rate we can estimate a poll rate.
                Some(buf_size) => poll_interval_from_buf_size(config, buf_size),

                // If we don't know the buffer size, we can't give a meaningful hint.
                None => None,
            }
        }
    }

    fn swo_buffer_size(&mut self) -> Option<usize> {
        self.swo_buffer_size
    }
}

impl Drop for CmsisDap {
    fn drop(&mut self) {
        log::debug!("Detaching from CMSIS-DAP probe");
        // We ignore the error cases as we can't do much about it anyways.
        let _ = self.process_batch();

        // If SWO is active, disable it before calling detach,
        // which ensures detach won't error on disabling SWO.
        if self.swo_active {
            let _ = self.disable_swo();
        }

        let _ = self.detach();
    }
}<|MERGE_RESOLUTION|>--- conflicted
+++ resolved
@@ -420,14 +420,9 @@
 
         let protocol = if let Some(protocol) = self.protocol {
             match protocol {
-<<<<<<< HEAD
-                WireProtocol::Swd => ConnectRequest::UseSWD,
-                WireProtocol::Jtag => ConnectRequest::UseJTAG,
                 WireProtocol::Avr(_) => panic!("Avr protocol only supported on EDBG"),
-=======
                 WireProtocol::Swd => ConnectRequest::Swd,
                 WireProtocol::Jtag => ConnectRequest::Jtag,
->>>>>>> 42a87f95
             }
         } else {
             ConnectRequest::DefaultPort
