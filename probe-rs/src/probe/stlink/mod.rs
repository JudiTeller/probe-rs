--- conflicted
+++ resolved
@@ -6,12 +6,7 @@
 use super::{
     DAPAccess, DebugProbe, DebugProbeError, JTAGAccess, PortType, ProbeCreationError, WireProtocol,
 };
-<<<<<<< HEAD
-use crate::itm::SwvReader;
-use crate::{Error, Memory};
-=======
-use crate::{DebugProbeSelector, Memory};
->>>>>>> b5a1ae72
+use crate::{architecture::arm::SwvAccess, DebugProbeSelector, Error as ProbeRsError, Memory};
 use constants::{commands, JTagFrequencyToDivider, Mode, Status, SwdFrequencyToDelayCount};
 use scroll::{Pread, BE, LE};
 use std::time::Duration;
@@ -208,11 +203,11 @@
         None
     }
 
-    fn get_interface_itm(&self) -> Option<&dyn SwvReader> {
+    fn get_interface_itm(&self) -> Option<&dyn SwvAccess> {
         Some(self as _)
     }
 
-    fn get_interface_itm_mut(&mut self) -> Option<&mut dyn SwvReader> {
+    fn get_interface_itm_mut(&mut self) -> Option<&mut dyn SwvAccess> {
         Some(self as _)
     }
 }
@@ -687,8 +682,8 @@
     }
 }
 
-impl<D: StLinkUsb> SwvReader for STLink<D> {
-    fn read(&mut self) -> Result<Vec<u8>, Error> {
+impl<D: StLinkUsb> SwvAccess for STLink<D> {
+    fn read_swv(&mut self) -> Result<Vec<u8>, ProbeRsError> {
         let data = self.read_swv_data()?;
         Ok(data)
     }
