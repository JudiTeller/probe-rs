--- conflicted
+++ resolved
@@ -5,12 +5,8 @@
     },
     dp::{Abort, Ctrl, DebugPortError, DebugPortId, DebugPortVersion, DpAccess, Select, DPIDR},
     memory::{adi_v5_memory_interface::ADIMemoryInterface, Component},
-<<<<<<< HEAD
     sequences::{ArmDebugSequence, DefaultArmSequence},
-    DapAccess, PortType, RawDapAccess, SwoAccess, SwoConfig,
-=======
     ApAddress, DapAccess, DpAddress, PortType, RawDapAccess, SwoAccess, SwoConfig,
->>>>>>> efad68e1
 };
 use crate::{
     architecture::arm::ap::DataSize, CommunicationInterface, DebugProbe, DebugProbeError,
@@ -19,7 +15,7 @@
 use anyhow::anyhow;
 use jep106::JEP106Code;
 
-use std::{fmt::Debug, time::Duration};
+use std::{collections::HashMap, fmt::Debug, time::Duration};
 
 #[derive(Debug, thiserror::Error, Clone, PartialEq)]
 pub enum DapError {
@@ -43,11 +39,6 @@
     }
 }
 
-<<<<<<< HEAD
-=======
-use std::{collections::HashMap, fmt::Debug, time::Duration};
-
->>>>>>> efad68e1
 pub trait Register: Clone + From<u32> + Into<u32> + Sized + Debug {
     const ADDRESS: u8;
     const NAME: &'static str;
@@ -102,35 +93,24 @@
 
 #[derive(Debug)]
 pub struct Initialized {
-    pub debug_port_version: DebugPortVersion,
-
-    pub current_dpbanksel: u8,
-
-    pub current_apsel: u8,
-    pub current_apbanksel: u8,
-
-    /// Information about the APs of the target.
-    /// APs are identified by a number, starting from zero.
-    pub ap_information: Vec<ApInformation>,
-}
-
-impl ArmDebugState for Uninitialized {}
-impl ArmDebugState for Initialized {}
-
-#[derive(Debug)]
-pub(crate) struct ArmCommunicationInterfaceState {
     current_dp: Option<DpAddress>,
     dps: HashMap<DpAddress, DpState>,
-}
-
-impl ArmCommunicationInterfaceState {
-    pub fn new() -> Self {
+    use_overrun_detect: bool,
+}
+
+impl Initialized {
+    pub fn new(use_overrun_detect: bool) -> Self {
         Self {
             current_dp: None,
             dps: HashMap::new(),
-        }
-    }
-}
+            use_overrun_detect,
+        }
+    }
+}
+
+impl ArmDebugState for Uninitialized {}
+
+impl ArmDebugState for Initialized {}
 
 #[derive(Debug)]
 pub(crate) struct DpState {
@@ -259,12 +239,7 @@
 #[derive(Debug)]
 pub struct ArmCommunicationInterface<S: ArmDebugState> {
     probe: Box<dyn DapProbe>,
-<<<<<<< HEAD
     state: S,
-=======
-    state: ArmCommunicationInterfaceState,
-    use_overrun_detect: bool,
->>>>>>> efad68e1
 }
 
 /// Helper trait for probes which offer access to ARM DAP (Debug Access Port).
@@ -359,68 +334,13 @@
     fn from_uninitialized(
         mut interface: ArmCommunicationInterface<Uninitialized>,
         use_overrun_detect: bool,
-<<<<<<< HEAD
     ) -> Result<Self, (ArmCommunicationInterface<Uninitialized>, DebugProbeError)> {
-        let debug_port_version = match interface.get_debug_port_version() {
-            Ok(version) => version,
-            Err(e) => {
-                return Err((interface, e));
-            }
-        };
-
-        let interface_state = Initialized {
-            debug_port_version,
-            current_dpbanksel: 0,
-            current_apsel: 0,
-            current_apbanksel: 0,
-            ap_information: Vec::new(),
-        };
-
         let mut initialized_interface = ArmCommunicationInterface {
             probe: interface.probe,
-            state: interface_state,
+            state: Initialized::new(use_overrun_detect),
         };
 
-        if let Err(e) = initialized_interface.enter_debug_mode(use_overrun_detect) {
-            return Err((
-                ArmCommunicationInterface {
-                    probe: initialized_interface.probe,
-                    state: Uninitialized { use_overrun_detect },
-                },
-                e,
-            ));
-        };
-
-        /* determine the number and type of available APs */
-        log::trace!("Searching valid APs");
-
-        for ap in valid_access_ports(&mut initialized_interface) {
-            let ap_state = match ApInformation::read_from_target(&mut initialized_interface, ap) {
-                Ok(state) => state,
-                Err(e) => {
-                    return Err((
-                        ArmCommunicationInterface::new(
-                            initialized_interface.probe,
-                            use_overrun_detect,
-                        ),
-                        e,
-                    ))
-                }
-            };
-
-            log::debug!("AP {}: {:?}", ap.port_number(), ap_state);
-
-            initialized_interface.state.ap_information.push(ap_state);
-        }
-
         Ok(initialized_interface)
-=======
-    ) -> Result<Self, (Box<dyn DapProbe>, DebugProbeError)> {
-        Ok(Self {
-            probe,
-            state: ArmCommunicationInterfaceState::new(),
-            use_overrun_detect,
-        })
     }
 
     pub fn memory_interface(
@@ -439,7 +359,7 @@
                 let information = ap_information.clone();
                 let adi_v5_memory_interface = ADIMemoryInterface::<
                     'interface,
-                    ArmCommunicationInterface,
+                    ArmCommunicationInterface<Initialized>,
                 >::new(self, &information)
                 .map_err(ProbeRsError::architecture_specific)?;
 
@@ -450,7 +370,6 @@
                 address
             )))),
         }
->>>>>>> efad68e1
     }
 
     fn init_dp(&mut self, dp: DpAddress) -> Result<(), DebugProbeError> {
@@ -465,12 +384,7 @@
         let dpidr: DPIDR = self.read_dp_register(dp)?;
 
         // Check the version of debug port used
-<<<<<<< HEAD
-        let debug_port_version = self.get_debug_port_version()?;
-
-=======
         let debug_port_version = DebugPortVersion::from(dpidr.version());
->>>>>>> efad68e1
         log::debug!("Debug Port version: {:?}", debug_port_version);
         // note(unwrap): we have inserted the state above, it must exist.
         let state = self.state.dps.get_mut(&dp).unwrap();
@@ -498,7 +412,7 @@
         let mut ctrl_reg = Ctrl::default();
         ctrl_reg.set_csyspwrupreq(true);
         ctrl_reg.set_cdbgpwrupreq(true);
-        ctrl_reg.set_orun_detect(self.use_overrun_detect);
+        ctrl_reg.set_orun_detect(self.state.use_overrun_detect);
         self.write_dp_register(dp, ctrl_reg)?;
 
         // Check the return value to see whether power up was ok.
@@ -511,47 +425,9 @@
         /* determine the number and type of available APs */
         log::trace!("Searching valid APs");
 
-<<<<<<< HEAD
-    pub fn memory_interface(
-        &'interface mut self,
-        access_port: MemoryAp,
-    ) -> Result<Memory<'interface>, ProbeRsError> {
-        let info = self.ap_information(access_port).ok_or_else(|| {
-            anyhow!(
-                "Failed to get information for AP {}",
-                access_port.port_number()
-            )
-        })?;
-
-        match info {
-            ApInformation::MemoryAp(ap_information) => {
-                let information = ap_information.clone();
-                let adi_v5_memory_interface = ADIMemoryInterface::<
-                    'interface,
-                    ArmCommunicationInterface<Initialized>,
-                >::new(self, &information)
-                .map_err(ProbeRsError::architecture_specific)?;
-
-                Ok(Memory::new(adi_v5_memory_interface, access_port))
-            }
-            ApInformation::Other { port_number } => Err(ProbeRsError::Other(anyhow!(format!(
-                "AP {} is not a memory AP",
-                port_number
-            )))),
-        }
-    }
-
-    pub(crate) fn select_ap_and_ap_bank(
-        &mut self,
-        port: u8,
-        ap_register_address: u8,
-    ) -> Result<(), DebugProbeError> {
-        let ap_bank = ap_register_address >> 4;
-=======
         for ap in valid_access_ports(self, dp) {
             let ap_state = ApInformation::read_from_target(self, ap)?;
             log::debug!("AP {:x?}: {:?}", ap, ap_state);
->>>>>>> efad68e1
 
             // note(unwrap): we have inserted the state above, it must exist.
             let state = self.state.dps.get_mut(&dp).unwrap();
@@ -679,8 +555,6 @@
             None => Err(anyhow!("AP {:x?} does not exist", addr).into()),
         }
     }
-<<<<<<< HEAD
-=======
 
     fn num_access_ports(&mut self, dp: DpAddress) -> Result<usize, ProbeRsError> {
         self.select_dp(dp)?;
@@ -688,7 +562,6 @@
         let state = self.state.dps.get(&dp).unwrap();
         Ok(state.ap_information.len())
     }
->>>>>>> efad68e1
 }
 
 impl CommunicationInterface for ArmCommunicationInterface<Initialized> {
@@ -720,19 +593,9 @@
     }
 }
 
-<<<<<<< HEAD
 impl DapAccess for ArmCommunicationInterface<Initialized> {
-    fn debug_port_version(&self) -> DebugPortVersion {
-        self.state.debug_port_version
-    }
-
-    fn read_raw_dp_register(&mut self, address: u8) -> Result<u32, DebugProbeError> {
-        self.select_dp_bank(address)?;
-=======
-impl DapAccess for ArmCommunicationInterface {
     fn read_raw_dp_register(&mut self, dp: DpAddress, address: u8) -> Result<u32, DebugProbeError> {
         self.select_dp_and_dp_bank(dp, address)?;
->>>>>>> efad68e1
         let result = self.probe.raw_read_register(PortType::DebugPort, address)?;
         Ok(result)
     }
@@ -749,17 +612,8 @@
         Ok(())
     }
 
-<<<<<<< HEAD
-    fn read_raw_ap_register(
-        &mut self,
-        port_number: u8,
-        address: u8,
-    ) -> Result<u32, DebugProbeError> {
-        self.select_ap_and_ap_bank(port_number, address)?;
-=======
     fn read_raw_ap_register(&mut self, ap: ApAddress, address: u8) -> Result<u32, DebugProbeError> {
         self.select_ap_and_ap_bank(ap, address)?;
->>>>>>> efad68e1
 
         let result = self
             .probe
@@ -813,16 +667,11 @@
     pub part: u16,
 }
 
-<<<<<<< HEAD
 impl ArmCommunicationInterface<Initialized> {
-    pub fn read_from_rom_table(&mut self) -> Result<Option<ArmChipInfo>, ProbeRsError> {
-=======
-impl ArmCommunicationInterface {
     pub fn read_from_rom_table(
         &mut self,
         dp: DpAddress,
     ) -> Result<Option<ArmChipInfo>, ProbeRsError> {
->>>>>>> efad68e1
         // faults on some chips need to be cleaned up.
         let aps = valid_access_ports(self, dp);
 
