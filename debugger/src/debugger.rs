--- conflicted
+++ resolved
@@ -549,16 +549,11 @@
                             }
                         };
 
-<<<<<<< HEAD
                         // Only sleep (nap for a short duration) IF the probe's status hasn't changed AND there was no RTT data in the last poll. Otherwise loop again to keep things flowing as fast as possible. The justification is that any client side CPU used to keep polling is a small price to pay for maximum throughput of debug requests and RTT from the probe.
                         if received_rtt_data && new_status == last_known_status {
                             return true;
                         } else if new_status == last_known_status {
                             thread::sleep(Duration::from_millis(50)); //small delay to reduce fast looping costs
-=======
-                        if new_status == debug_adapter.last_known_status {
-                            thread::sleep(Duration::from_millis(50)); //small delay to reduce fast looping costs. Do not change this, else RTT polling will be negatively impacted / delayed.
->>>>>>> 7f52baca
                             return true;
                         } else {
                             debug_adapter.last_known_status = new_status;
@@ -630,17 +625,6 @@
                     .find(|c| c.dap_cmd == command_lookup || c.cli_cmd == command_lookup);
                 match valid_command {
                     Some(valid_command) => {
-<<<<<<< HEAD
-                        // First, attach to the core.
-                        let mut core_data =
-                            match attach_core(&mut session_data.session, &self.debugger_options) {
-                                Ok(core_data) => core_data,
-                                Err(error) => {
-                                    debug_adapter.send_response::<()>(&request, Err(error));
-                                    return false;
-                                }
-                            };
-=======
                         //First, attach to the core
                         let mut core_data = match attach_core(session_data, &self.debugger_options)
                         {
@@ -654,7 +638,6 @@
                         // When we do this, we need to flag it (`unhalt_me = true`), and later call `Core::run()` again.
                         // NOTE: the target will exit sleep mode as a result of this command.
                         let mut unhalt_me = false;
->>>>>>> 7f52baca
                         match valid_command.function_name {
                             "set_breakpoint" | "set_breakpoints" | "clear_breakpoint"
                             | "stack_trace" | "threads" | "scopes" | "variables"
@@ -1034,7 +1017,6 @@
 
         // This is the first attach to the requested core. If this one works, all subsequent ones will be no-op requests for a Core reference. Do NOT hold onto this reference for the duration of the session ... that is why this code is in a block of its own.
         {
-<<<<<<< HEAD
             // Get a copy of the memory map for later use. This needs to be done here so that we don't get clashing references to session_data.session
             let memory_map = session_data.session.target().memory_map.clone();
 
@@ -1042,7 +1024,6 @@
             let mut core_data = match attach_core(&mut session_data.session, &self.debugger_options)
             {
                 Ok(core_data) => core_data,
-=======
             // First, attach to the core
             let mut core_data = match attach_core(&mut session_data, &self.debugger_options) {
                 Ok(mut core_data) => {
@@ -1057,7 +1038,6 @@
                     }
                     core_data
                 }
->>>>>>> 7f52baca
                 Err(error) => {
                     debug_adapter.send_response::<()>(&custom_request, Err(error));
                     return;
@@ -1304,11 +1284,7 @@
         debugger.debug_session(adapter);
     } else {
         //TODO: Implement the case where the server needs to keep running after the client has disconnected.
-<<<<<<< HEAD
         log::info!("Starting {:?} as a DAP Protocol server", &program_name);
-=======
-        info!("Starting {:?} as a DAP Protocol server", &program_name);
->>>>>>> 7f52baca
         match &debugger.debugger_options.port.clone() {
             Some(port) => {
                 let addr = format!("{}:{:?}", Ipv4Addr::LOCALHOST.to_string(), port)
@@ -1320,16 +1296,11 @@
                 let listener = match TcpListener::bind(addr) {
                     Ok(listener) => listener,
                     Err(error) => {
-<<<<<<< HEAD
                         log::error!("{:?}", error);
-=======
-                        info!("{:?}", error);
->>>>>>> 7f52baca
                         return;
                     }
                 };
 
-<<<<<<< HEAD
                 log::info!("Listening for requests on :{}", addr);
                 println!(
                     "probe-rs-debugger Listening for requests on port {}",
@@ -1364,30 +1335,6 @@
                     }
                 }
                 log::info!("....Closing session from  :{}", addr);
-=======
-                info!("Listening for requests on :{}", addr);
-
-                let (socket, addr) = listener.accept().unwrap();
-                match socket.set_nonblocking(true) {
-                    Ok(_) => {
-                        info!("..Starting session from   :{}", addr);
-                    }
-                    Err(_) => {
-                        info!(
-                            "ERROR: Failed to negotiate non-blocking socket with request from :{}",
-                            addr
-                        );
-                    }
-                }
-
-                let reader = socket.try_clone().unwrap();
-                let writer = socket;
-
-                let adapter = DebugAdapter::new(reader, writer, DebugAdapterType::DapClient);
-                //TODO: When running in server mode, we want to stay open for new sessions. Implement intelligent restart in debug_session.
-                debugger.debug_session(adapter);
-                info!("....Closing session from  :{}", addr);
->>>>>>> 7f52baca
             }
             None => {
                 info!(
